# Myco Commons

Stuff that does things on different projects.

* [**BOM**](./bom/README.md)
* [**Callbacks**](./callbacks/README.md)
* [**Concurrent**](./concurrent/README.md)
* [**Function**](./function/README.md)
* [**HawtDispatch**](./hawtdispatch/README.md)
* [**IO**](./io)
* [**Lifecycle**](./lifecycle)
* [**Listenable**](./listenable)
* [**Metrics**](./metrics/README.md)
* [**Retry**](./retry/README.md)
* [**Testing**](./testing)
* [**Versions**](./versions)
* [**Change Log**](#changes)

## <a name="changes"></a>Change Log

#### 0.0.8
* Upgrading from 0.0.7
  * No changes required.
* Change Log
  * NS - Upgraded to latest Myco Parent.
<<<<<<< HEAD
  * US4536 - Added custom Graphite reporter client, ability to use Pickle encoding, long lived Carbon sockets for the Graphite reporter, optional filtering of unchanged metrics in Graphite reports, and batch transmissions of Graphite reports.
=======
  * NS - Add ability to create a `PnkyPromise` from a `ListenableFuture`
>>>>>>> b401a55c

#### 0.0.7
* Upgrading from 0.0.6
  * `Pnky.all()` now uses a custom `CombinedException` class that will provide access to all exceptions that occurred during the operation rather than rejecting with just the first exception to occur.
* Change Log
  * NS - Modify behavior of `Pnky.all()` to wait for all promises to be complete before resolving the future
         and use a custom exception to gather all errors that occurred.
  * NS - Add ability for `ListenableContainer` to perform an action as soon as the listener is added
  * NS - Add helper function on `ExceptionalFunction` for transforming to a typed `null` value

##### 0.0.6
* Upgrading from 0.0.5
  * No changes required.
  * `MetricsManager.segment()` may now be invoked before the metrics manager has been initialized in order to facilitate deriving contexts during construction.
* Change Log
  * NS - Updated `DefaultMetricsManager` to support segmenting before initialization

##### 0.0.5
* Upgrading from 0.0.4
  * The deprecated `CallbackListenableFuture` class has been removed. Usagers of this class can use the drop in replacement, `CallbackFuture`, or can transition away from callbacks to the `PnkyPromise` future/promise API.
  * `Lifecycled.init(Callback)` and `Lifecycled.destroy(Callback)` have been deprecated in favor of a new future/promises model. Users are encouraged to transition to using `AbstractLifecycled` and implementing the `PnkyPromise init/destroyInternal` lifecycle methods as opposed to the callback versions. They will be removed in a future release.
* Change Log
  * NS - Created new promises/futures async framework, including a module with exceptional function types analogous to `java.util.function` classes and removed deprecated async classes.
  * NS - Updated the Default Metrics Manager to use `AbstractLifecycled`

#### 0.0.4
* Upgrading from 0.0.3
  * Optionally replace individual dependency management entries with the new BOM POM.
  * Users of interfaces and classes from the *com.jive.myco.commons.listenable* package will observe breaking API changes as this module was updated to align more closely with Java 8 features.
* Change Log
  * US3323 - Added BOM module
  * US3223 - Generic type changes to listenable API
  * US3223 - Move atomic integer additions to new commons module
  * US3223 - Added HawtDispatch module which includes a queue builder utility
  * US3223 - Added [AbstractLifecycled](./lifecycle/src/main/java/com/jive/myco/commons/lifecycle/AbstractLifecycled.java)
             utility class to enforce desired behavior for lifecycled services as well as making it
             much easier to create new lifecycled services.<|MERGE_RESOLUTION|>--- conflicted
+++ resolved
@@ -23,11 +23,8 @@
   * No changes required.
 * Change Log
   * NS - Upgraded to latest Myco Parent.
-<<<<<<< HEAD
   * US4536 - Added custom Graphite reporter client, ability to use Pickle encoding, long lived Carbon sockets for the Graphite reporter, optional filtering of unchanged metrics in Graphite reports, and batch transmissions of Graphite reports.
-=======
   * NS - Add ability to create a `PnkyPromise` from a `ListenableFuture`
->>>>>>> b401a55c
 
 #### 0.0.7
 * Upgrading from 0.0.6
